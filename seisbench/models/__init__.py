--- conflicted
+++ resolved
@@ -5,9 +5,5 @@
 from .dpp import DeepPhasePick, DPPDetector, DPPPicker
 from .eqtransformer import EQTransformer
 from .gpd import GPD
-<<<<<<< HEAD
-from .phasenet import PhaseNet
-from .pickblue import PickBlue
-=======
 from .phasenet import PhaseNet, PhaseNetLight
->>>>>>> 774cd53f
+from .pickblue import PickBlue